--- conflicted
+++ resolved
@@ -6,12 +6,9 @@
 from models.block_unet import BlockUNet
 from models.simple_net import SimpleNet
 from models.transformer import Transformer
-<<<<<<< HEAD
 from models.transformer_feature_extract import TransformerFeatureExtract
-=======
 from models.dtwnet import DTWNET_SINGLE
 from models.knn import kNN
->>>>>>> 7d76f8c7
 
 from data_loaders.image_loader import ImageDataset
 from data_loaders.time_series_loader import TimeSeriesDataset
@@ -26,12 +23,9 @@
     "simplenet": SimpleNet,
     "dumbnet": DumbNet,
     "transformer": Transformer,
-<<<<<<< HEAD
     "transformer_feature_extract": TransformerFeatureExtract,
-=======
     "knn": kNN,
-    "dtwnet": DTWNET_SINGLE
->>>>>>> 7d76f8c7
+    "dtwnet": DTWNET_SINGLE,
 }
 
 
@@ -44,10 +38,7 @@
     "simplenet": TimeSeriesDataset,
     "dumbnet": TimeSeriesDataset,
     "transformer": TimeSeriesDataset,
-<<<<<<< HEAD
     "transformer_feature_extract": TransformerFeatureExtract,
-=======
     "knn": TimeSeriesDataset,
-    "dtwnet": TimeSeriesDataset
->>>>>>> 7d76f8c7
+    "dtwnet": TimeSeriesDataset,
 }