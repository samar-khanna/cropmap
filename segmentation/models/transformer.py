import torch
import torch.nn as nn
import math

# Feature extractor
#   num_conv, intermediate channels
#   id out the classifier layer
#   transformer encoder needs: torch.nn.TransformerEncoder(encoder_layer, num_layers, norm=None)
#   torch.nn.TransformerEncoderLayer(d_model, nhead, dim_feedforward=2048, dropout=0.1, activation='relu')
#   d_model = intermediate_Channels (start w/ 64)
#   nhead can be 8 (default) for now, have in config
#   dim feedforward 256

class Transformer(nn.Module):
    def __init__(self, feature_extractor, num_classes, dim_feature, num_layers, dim_feedforward=256, nhead=4,
                 dropout=0):
        super().__init__()
        self.dim_feature = dim_feature
        self.feature_extractor = feature_extractor
        encoder_layer = nn.TransformerEncoderLayer(dim_feature, nhead, dim_feedforward=dim_feedforward,
<<<<<<< HEAD
                                                    dropout=dropout, activation='gelu')
        self.transformer_encoder = nn.TransformerEncoder(encoder_layer, num_layers)
        self.linear = nn.Linear(dim_feature, num_classes)
        self.pos_enc = PositionalEncoding(dim_feature)
=======
                                                   dropout=dropout)
        self.transformer_encoder = nn.TransformerEncoder(encoder_layer, num_layers)
        self.linear = nn.Linear(dim_feature, num_classes)
>>>>>>> c2cbd40c

    @classmethod
    def create(cls, config, num_classes):
        """
        TODO: Creates SimpleNet given model config and number of classes.
        """
        from utils.loading import create_model
        feature_extractor = create_model(config['feature_extractor'],
                                         num_classes=1)  # create_model(model_config, num_classes)
        if config['feature_extractor']['classifier'] in ['SimpleNet', 'DumbNet']:
            feature_extractor.final_conv = nn.Identity()
        else:
            raise NotImplementedError

        return cls(feature_extractor, num_classes, **config["classifier_kwargs"])

    def forward(self, x):
        # input is list of length n
        # each entry is (b, c, h, w)
        # concatenate to (n*b, c, h, w)
        # extract features
        # split back out into n x (b,c,h,w)
        # Transformer wants (n, b * h * w, c)
        n = len(x)
        # print("Item shape:", x[0].shape)
        b, c, h, w = x[0].shape
        x = torch.cat(x, dim=0)
        # print("Catted shape", x.shape)
        x = self.feature_extractor(x)
<<<<<<< HEAD
        x = x.view(n, -1, self.dim_feature) # (n, bhw, c)
        x = self.pos_enc(x)
        x = self.transformer_encoder(x)
        # print("Trans encoded shape", x.shape)
        final_features = torch.mean(x, dim=0) # (bhw, c)
        # print("Final feature shape", final_features.shape)
        out = self.linear(final_features) # (bhw, num_classes)
=======
        x = x.view(n, -1, self.dim_feature)  # (n, bhw, c)
        x = self.transformer_encoder(x)
        final_features = torch.mean(x, dim=0)  # (bhw, c)
        out = self.linear(final_features)  # (bhw, num_classes)
>>>>>>> c2cbd40c
        out = out.view(b, out.shape[1], h, w)
        # print("Out shape", out.shape)
        #  asdf
        #print(self.linear.state_dict())
        return out

class PositionalEncoding(nn.Module):

    def __init__(self, d_model, dropout=0.0, max_len=5000):
        super(PositionalEncoding, self).__init__()
        self.dropout = nn.Dropout(p=dropout)

        pe = torch.zeros(max_len, d_model)
        position = torch.arange(0, max_len, dtype=torch.float).unsqueeze(1)
        div_term = torch.exp(torch.arange(0, d_model, 2).float() * (-math.log(10000.0) / d_model))
        pe[:, 0::2] = torch.sin(position * div_term)
        pe[:, 1::2] = torch.cos(position * div_term)
        pe = pe.unsqueeze(0).transpose(0, 1)
        self.register_buffer('pe', pe)

    def forward(self, x):
        x = x + self.pe[:x.size(0), :]
        return self.dropout(x)<|MERGE_RESOLUTION|>--- conflicted
+++ resolved
@@ -18,16 +18,10 @@
         self.dim_feature = dim_feature
         self.feature_extractor = feature_extractor
         encoder_layer = nn.TransformerEncoderLayer(dim_feature, nhead, dim_feedforward=dim_feedforward,
-<<<<<<< HEAD
-                                                    dropout=dropout, activation='gelu')
+                                                    dropout=dropout, activation='relu')
         self.transformer_encoder = nn.TransformerEncoder(encoder_layer, num_layers)
         self.linear = nn.Linear(dim_feature, num_classes)
         self.pos_enc = PositionalEncoding(dim_feature)
-=======
-                                                   dropout=dropout)
-        self.transformer_encoder = nn.TransformerEncoder(encoder_layer, num_layers)
-        self.linear = nn.Linear(dim_feature, num_classes)
->>>>>>> c2cbd40c
 
     @classmethod
     def create(cls, config, num_classes):
@@ -57,7 +51,6 @@
         x = torch.cat(x, dim=0)
         # print("Catted shape", x.shape)
         x = self.feature_extractor(x)
-<<<<<<< HEAD
         x = x.view(n, -1, self.dim_feature) # (n, bhw, c)
         x = self.pos_enc(x)
         x = self.transformer_encoder(x)
@@ -65,12 +58,6 @@
         final_features = torch.mean(x, dim=0) # (bhw, c)
         # print("Final feature shape", final_features.shape)
         out = self.linear(final_features) # (bhw, num_classes)
-=======
-        x = x.view(n, -1, self.dim_feature)  # (n, bhw, c)
-        x = self.transformer_encoder(x)
-        final_features = torch.mean(x, dim=0)  # (bhw, c)
-        out = self.linear(final_features)  # (bhw, num_classes)
->>>>>>> c2cbd40c
         out = out.view(b, out.shape[1], h, w)
         # print("Out shape", out.shape)
         #  asdf
