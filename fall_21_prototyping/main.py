--- conflicted
+++ resolved
@@ -209,14 +209,11 @@
 all_mean_reps = []
 
 class TorchNN():
-<<<<<<< HEAD
-    def __init__(self, num_classes=len(interest_classes), num_hidden_layers=1, hidden_width=256, input_dim=72):
-        self.orig_class_to_index = None
-=======
     def __init__(self, num_classes=len(interest_classes), num_hidden_layers=1, hidden_width=256, wd=0):
         input_dim = train_x.shape[1]
         print(train_x.shape, input_dim)
->>>>>>> ff8bc5e8
+        
+        self.orig_class_to_index = None
         self.num_classes = len(interest_classes)
 
         self.hidden_width = hidden_width
@@ -229,12 +226,7 @@
         mlp = torch.nn.Sequential(*layers)
         print("Cudaing NN")
         self.mlp = mlp.cuda()
-<<<<<<< HEAD
-        self.opt = torch.optim.Adam(self.mlp.parameters())
-=======
-        self.orig_class_to_index = None
         self.opt = torch.optim.Adam(self.mlp.parameters(), lr=1e-2, weight_decay=wd)
->>>>>>> ff8bc5e8
 
     def cast_targets(self, y):
         if self.orig_class_to_index is None:
@@ -350,7 +342,7 @@
 class TransformerNN(TorchNN):
     def __init__(self, num_classes=len(interest_classes), in_channels=9, t_len=8,
                  n_conv=2, **kwargs):
-        super().__init__(num_classes=num_classes, input_dim=in_channels*t_len)
+        super().__init__(num_classes=num_classes)
         mlp = Transformer(num_classes=num_classes, in_channels=in_channels, n_conv=n_conv, **kwargs)
 
         print("Re-cudaing Transformer NN")
